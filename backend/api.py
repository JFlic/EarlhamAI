from fastapi import FastAPI, UploadFile, File, Form, Depends, HTTPException, status
from fastapi.middleware.cors import CORSMiddleware
from fastapi.security import OAuth2PasswordBearer, OAuth2PasswordRequestForm
from fastapi.responses import StreamingResponse
from pydantic import BaseModel
from Retrieve import process_query, process_query_streaming
from VectorTools import process_documents, VectorDB
import time
import os
import shutil
from typing import List, Optional
from dotenv import load_dotenv
from jose import JWTError, jwt
from passlib.context import CryptContext
from datetime import datetime, timedelta
import asyncio
from concurrent.futures import ThreadPoolExecutor
import threading
import uuid
import uvicorn
import json
<<<<<<< HEAD


=======
>>>>>>> 173a0a4c

# Load environment variables
load_dotenv()
POSTGRESPASS = os.environ.get("POSTGRESPASS")
SECRET_KEY = os.environ.get("SECRET_KEY", "your-secret-key-here")
ALGORITHM = "HS256"
ACCESS_TOKEN_EXPIRE_MINUTES = 30
ADMIN_EMAIL = os.environ.get("ADMIN_EMAIL")
ADMIN_PASS = os.environ.get("ADMIN_PASS")

# Password hashing for admin login
pwd_context = CryptContext(schemes=["bcrypt"], deprecated="auto")
oauth2_scheme = OAuth2PasswordBearer(tokenUrl="token")

# Concurrent user tracking
class UserTracker:
    def __init__(self):
        self.active_queries = {}  # {user_id: {start_time, query}}
        self.lock = threading.Lock()
        self.query_counter = 0
    
    def start_query(self, user_id: str, query: str):
        with self.lock:
            self.query_counter += 1
            self.active_queries[user_id] = {
                'start_time': time.time(),
                'query': query,
                'query_number': self.query_counter
            }
            
            active_count = len(self.active_queries)
            
            print(f"\n{'='*50}")
            print(f"🔍 NEW QUERY STARTED")
            print(f"User ID: {user_id}")
            print(f"Query #{self.query_counter}: {query}")
            print(f"Active queries: {active_count}")
            
            if active_count == 1:
                print("✅ PROCESSING: Single user - no waiting")
            elif active_count == 2:
                print("⚠️  CONCURRENT: Two users asking questions!")
                print("🔄 PROCESSING: Both queries simultaneously")
                other_users = [uid for uid in self.active_queries.keys() if uid != user_id]
                for other_user in other_users:
                    other_query = self.active_queries[other_user]
                    elapsed = time.time() - other_query['start_time']
                    print(f"   👥 Other user ({other_user[:8]}...): Query #{other_query['query_number']} running for {elapsed:.2f}s")
            else:
                print(f"🚨 HIGH LOAD: {active_count} users querying simultaneously!")
                print("⚡ PROCESSING: All queries in parallel")
            
            print(f"{'='*50}")
    
    def end_query(self, user_id: str):
        with self.lock:
            if user_id in self.active_queries:
                query_info = self.active_queries[user_id]
                duration = time.time() - query_info['start_time']
                del self.active_queries[user_id]
                
                remaining_count = len(self.active_queries)
                
                print(f"\n{'='*50}")
                print(f"✅ QUERY COMPLETED")
                print(f"User ID: {user_id}")
                print(f"Query #{query_info['query_number']} finished in {duration:.2f}s")
                print(f"Remaining active queries: {remaining_count}")
                
                if remaining_count == 0:
                    print("🎯 ALL CLEAR: No users waiting")
                elif remaining_count == 1:
                    remaining_user = list(self.active_queries.keys())[0]
                    remaining_query = self.active_queries[remaining_user]
                    elapsed = time.time() - remaining_query['start_time']
                    print(f"🔄 CONTINUING: One user still processing (Query #{remaining_query['query_number']}, {elapsed:.2f}s elapsed)")
                else:
                    print(f"🔄 CONTINUING: {remaining_count} users still processing")
                    for remaining_user, remaining_query in self.active_queries.items():
                        elapsed = time.time() - remaining_query['start_time']
                        print(f"   👥 User ({remaining_user[:8]}...): Query #{remaining_query['query_number']}, {elapsed:.2f}s elapsed")
                
                print(f"{'='*50}")
    
    def get_status(self):
        with self.lock:
            return {
                'active_count': len(self.active_queries),
                'active_queries': {
                    user_id: {
                        'query_number': info['query_number'],
                        'elapsed_time': time.time() - info['start_time'],
                        'query': info['query'][:50] + '...' if len(info['query']) > 50 else info['query']
                    }
                    for user_id, info in self.active_queries.items()
                }
            }

# Global user tracker instance
user_tracker = UserTracker()

# User model
class User(BaseModel):
    email: str
    disabled: Optional[bool] = None

class UserInDB(User):
    hashed_password: str

# Replace this with a real database in production
fake_users_db = {
    ADMIN_EMAIL: {
        "email": ADMIN_EMAIL,
        "hashed_password": pwd_context.hash(ADMIN_PASS),
        "disabled": False,
    }
}

def verify_password(plain_password, hashed_password):
    return pwd_context.verify(plain_password, hashed_password)

def get_user(db, email: str):
    if email in db:
        user_dict = db[email]
        return UserInDB(**user_dict)

def authenticate_user(fake_db, email: str, password: str):
    user = get_user(fake_db, email)
    if not user:
        return False
    if not verify_password(password, user.hashed_password):
        return False
    return user

def create_access_token(data: dict, expires_delta: Optional[timedelta] = None):
    to_encode = data.copy()
    if expires_delta:
        expire = datetime.utcnow() + expires_delta
    else:
        expire = datetime.utcnow() + timedelta(minutes=15)
    to_encode.update({"exp": expire})
    encoded_jwt = jwt.encode(to_encode, SECRET_KEY, algorithm=ALGORITHM)
    return encoded_jwt

async def get_current_user(token: str = Depends(oauth2_scheme)):
    credentials_exception = HTTPException(
        status_code=status.HTTP_401_UNAUTHORIZED,
        detail="Could not validate credentials",
        headers={"WWW-Authenticate": "Bearer"},
    )
    try:
        payload = jwt.decode(token, SECRET_KEY, algorithms=[ALGORITHM])
        email: str = payload.get("sub")
        if email is None:
            raise credentials_exception
    except JWTError:
        raise credentials_exception
    user = get_user(fake_users_db, email)
    if user is None:
        raise credentials_exception
    return user

# Helper function to clean up temp files
def cleanup_temp_files(file_paths: List[str]):
    """Clean up temporary files"""
    for file_path in file_paths:
        try:
            os.remove(file_path)
        except:
            pass

app = FastAPI()

# Add CORS middleware - this handles OPTIONS requests automatically
app.add_middleware(
    CORSMiddleware,
    allow_origins=[
        "http://127.0.0.1:5501",
        "http://127.0.0.1:5500",  
        "https://questionroddixon.com",
        "http://localhost:3000",
        "https://lamoni-rod-wigit.vercel.app",
        "https://freedom-racing.vercel.app",
        "https://*.vercel.app",
        "https://earlham-ai.vercel.app"
    ],
    allow_credentials=True,
    allow_methods=["*"],
    allow_headers=["*", "Authorization"],
    expose_headers=["*"],
)

# Get the directory where this script is located
SCRIPT_DIR = os.path.dirname(os.path.abspath(__file__))
TEMP_DIR = os.path.join(SCRIPT_DIR, "TempDocumentStore")

# Ensure temp directory exists
os.makedirs(TEMP_DIR, exist_ok=True)

class QueryRequest(BaseModel):
    query: str

# Create a thread pool executor for handling concurrent requests
thread_pool = ThreadPoolExecutor(max_workers=10)

@app.get("/")
async def root():
    return {"message": "Welcome to the API"}

@app.get("/status")
async def get_status():
    """Get current status of active queries"""
    status = user_tracker.get_status()
    return status

@app.post("/query/")
async def my_query_endpoint(query: QueryRequest):
    # Generate unique user ID for this request
    user_id = str(uuid.uuid4())
    
    total_start_time = time.time()
    
    # Start tracking this query
    user_tracker.start_query(user_id, query.query)
    
    try:
        # Process the query asynchronously
        process_start_time = time.time()
        
        # Run the query processing in a thread pool to avoid blocking
        result = await process_query(query.query)
        
        process_end_time = time.time()
        process_time = process_end_time - process_start_time
        print(f"TIMING: Query processing total time: {process_time:.4f} seconds")
        
        # Calculate response preparation time
        response_prep_start = time.time()
        # Add timing data to result
        result["api_timing"] = {
            "process_time": f"{process_time:.4f} seconds"
        }
        response_prep_end = time.time()
        print(f"TIMING: Response preparation time: {response_prep_end - response_prep_start:.4f} seconds")
        
        # Calculate total API time
        total_end_time = time.time()
        total_time = total_end_time - total_start_time
        print(f"TIMING: Total API endpoint time: {total_time:.4f} seconds")
        result["api_timing"]["total_time"] = f"{total_time:.4f} seconds"
        
        # Add concurrency info to response
        result["concurrency_info"] = {
            "user_id": user_id,
            "was_concurrent": user_tracker.get_status()['active_count'] > 1
        }
        
        return result
        
    finally:
        # End tracking this query
        user_tracker.end_query(user_id)

@app.post("/query/stream")
async def stream_query_endpoint(query: QueryRequest):
    """Streaming endpoint for real-time LLM responses"""
<<<<<<< HEAD
    # Generate unique user ID for this request
    user_id = str(uuid.uuid4())
    
    # Start tracking this query
=======
    user_id = str(uuid.uuid4())
>>>>>>> 173a0a4c
    user_tracker.start_query(user_id, query.query)
    
    async def generate_stream():
        try:
            # Send initial metadata
<<<<<<< HEAD
            yield f"data: {json.dumps({'type': 'metadata', 'user_id': user_id})}\n\n"
=======
            yield f"data: {json.dumps({'type': 'start', 'user_id': user_id})}\n\n"
>>>>>>> 173a0a4c
            
            # Process query with streaming
            async for chunk in process_query_streaming(query.query):
                if chunk.get('type') == 'content':
<<<<<<< HEAD
                    yield f"data: {json.dumps({'type': 'content', 'text': chunk['text']})}\n\n"
                elif chunk.get('type') == 'sources':
                    yield f"data: {json.dumps({'type': 'sources', 'sources': chunk['sources']})}\n\n"
                elif chunk.get('type') == 'done':
                    yield f"data: {json.dumps({'type': 'done'})}\n\n"
                    break
                elif chunk.get('type') == 'error':
                    yield f"data: {json.dumps({'type': 'error', 'error': chunk['error']})}\n\n"
                    break
                    
        except Exception as e:
            print(f"ERROR in streaming: {str(e)}")
            yield f"data: {json.dumps({'type': 'error', 'error': str(e)})}\n\n"
        finally:
            # End tracking this query
=======
                    yield f"data: {json.dumps({'type': 'content', 'content': chunk['content']})}\n\n"
                elif chunk.get('type') == 'sources':
                    yield f"data: {json.dumps({'type': 'sources', 'sources': chunk['sources']})}\n\n"
                elif chunk.get('type') == 'metadata':
                    yield f"data: {json.dumps({'type': 'metadata', 'metadata': chunk['metadata']})}\n\n"
                elif chunk.get('type') == 'error':
                    yield f"data: {json.dumps({'type': 'error', 'error': chunk['error']})}\n\n"
            
            # Send completion signal
            yield f"data: {json.dumps({'type': 'done'})}\n\n"
            
        except Exception as e:
            print(f"ERROR: Streaming query failed: {str(e)}")
            yield f"data: {json.dumps({'type': 'error', 'error': str(e)})}\n\n"
        finally:
>>>>>>> 173a0a4c
            user_tracker.end_query(user_id)
    
    return StreamingResponse(
        generate_stream(),
<<<<<<< HEAD
        media_type="text/event-stream",
=======
        media_type="text/plain",
>>>>>>> 173a0a4c
        headers={
            "Cache-Control": "no-cache",
            "Connection": "keep-alive",
            "Access-Control-Allow-Origin": "*",
            "Access-Control-Allow-Headers": "*",
        }
    )

@app.post("/query/token")
async def login_for_access_token(form_data: OAuth2PasswordRequestForm = Depends()):
    user = authenticate_user(fake_users_db, form_data.username, form_data.password)
    if not user:
        raise HTTPException(
            status_code=status.HTTP_401_UNAUTHORIZED,
            detail="Incorrect email or password",
            headers={"WWW-Authenticate": "Bearer"},
        )
    access_token_expires = timedelta(minutes=ACCESS_TOKEN_EXPIRE_MINUTES)
    access_token = create_access_token(
        data={"sub": user.email}, expires_delta=access_token_expires
    )
    return {"access_token": access_token, "token_type": "bearer"}

@app.post("/query/upload")
async def upload_files(
    files: List[UploadFile] = File(...),
    category: str = Form(...),
    current_user: User = Depends(get_current_user)
):
    upload_start_time = time.time()
    print(f"\n=== INCOMING FILE UPLOAD ===")
    print(f"Category: {category}")
    print(f"Number of files: {len(files)}")
    
    saved_files = []
    
    try:
        # Save uploaded files to temp directory
        for file in files:
            print(f"Processing file: {file.filename}")
            # Validate file extension
            if not file.filename.lower().endswith(('.pdf', '.docx', '.md', '.csv', '.txt')):
                print(f"Skipping invalid file type: {file.filename}")
                continue
                
            file_path = os.path.join(TEMP_DIR, file.filename)
            with open(file_path, "wb") as buffer:
                shutil.copyfileobj(file.file, buffer)
            saved_files.append(file_path)
            print(f"Saved file: {file.filename}")

        if not saved_files:
            return {"error": "No valid files were uploaded"}

        # Initialize vector DB
        conn_params = {
            "host": "localhost",
            "port": 5432,
            "database": "FreedomRacing",
            "user": "postgres",
            "password": POSTGRESPASS
        }
        vector_db = VectorDB(conn_params)

        # Process documents
        process_start_time = time.time()
        processed_docs = process_documents(TEMP_DIR, category)
        process_end_time = time.time()
        print(f"TIMING: Document processing time: {process_end_time - process_start_time:.4f} seconds")

        # Prepare documents and metadata for vector DB
        documents = []
        metadatas = []
        for doc in processed_docs:
            if hasattr(doc, 'page_content'):
                documents.append(doc.page_content)
            else:
                documents.append(str(doc))
            metadatas.append(doc.metadata)

        # Add to vector DB
        db_start_time = time.time()
        vector_db.add_documents(documents, metadatas)
        db_end_time = time.time()
        print(f"TIMING: Database insertion time: {db_end_time - db_start_time:.4f} seconds")

        upload_end_time = time.time()
        total_time = upload_end_time - upload_start_time
        print(f"TIMING: Total upload processing time: {total_time:.4f} seconds")

        return {
            "message": "Files processed and added to vector database successfully",
            "api_timing": {
                "total_time": f"{total_time:.4f} seconds",
                "processing_time": f"{process_end_time - process_start_time:.4f} seconds",
                "db_insertion_time": f"{db_end_time - db_start_time:.4f} seconds"
            }
        }

    except Exception as e:
        print(f"Error during file upload: {str(e)}")
        return {"error": str(e)}
    
    finally:
        # Clean up temp files (consolidated cleanup)
        cleanup_temp_files(saved_files)

# Add this code to run the server when the file is executed directly
if __name__ == "__main__":
    
    uvicorn.run(app, host="0.0.0.0", port=8001)<|MERGE_RESOLUTION|>--- conflicted
+++ resolved
@@ -2,7 +2,9 @@
 from fastapi.middleware.cors import CORSMiddleware
 from fastapi.security import OAuth2PasswordBearer, OAuth2PasswordRequestForm
 from fastapi.responses import StreamingResponse
+from fastapi.responses import StreamingResponse
 from pydantic import BaseModel
+from Retrieve import process_query, process_query_streaming
 from Retrieve import process_query, process_query_streaming
 from VectorTools import process_documents, VectorDB
 import time
@@ -19,11 +21,8 @@
 import uuid
 import uvicorn
 import json
-<<<<<<< HEAD
-
-
-=======
->>>>>>> 173a0a4c
+
+
 
 # Load environment variables
 load_dotenv()
@@ -290,29 +289,20 @@
 @app.post("/query/stream")
 async def stream_query_endpoint(query: QueryRequest):
     """Streaming endpoint for real-time LLM responses"""
-<<<<<<< HEAD
     # Generate unique user ID for this request
     user_id = str(uuid.uuid4())
     
     # Start tracking this query
-=======
-    user_id = str(uuid.uuid4())
->>>>>>> 173a0a4c
     user_tracker.start_query(user_id, query.query)
     
     async def generate_stream():
         try:
             # Send initial metadata
-<<<<<<< HEAD
             yield f"data: {json.dumps({'type': 'metadata', 'user_id': user_id})}\n\n"
-=======
-            yield f"data: {json.dumps({'type': 'start', 'user_id': user_id})}\n\n"
->>>>>>> 173a0a4c
             
             # Process query with streaming
             async for chunk in process_query_streaming(query.query):
                 if chunk.get('type') == 'content':
-<<<<<<< HEAD
                     yield f"data: {json.dumps({'type': 'content', 'text': chunk['text']})}\n\n"
                 elif chunk.get('type') == 'sources':
                     yield f"data: {json.dumps({'type': 'sources', 'sources': chunk['sources']})}\n\n"
@@ -328,32 +318,11 @@
             yield f"data: {json.dumps({'type': 'error', 'error': str(e)})}\n\n"
         finally:
             # End tracking this query
-=======
-                    yield f"data: {json.dumps({'type': 'content', 'content': chunk['content']})}\n\n"
-                elif chunk.get('type') == 'sources':
-                    yield f"data: {json.dumps({'type': 'sources', 'sources': chunk['sources']})}\n\n"
-                elif chunk.get('type') == 'metadata':
-                    yield f"data: {json.dumps({'type': 'metadata', 'metadata': chunk['metadata']})}\n\n"
-                elif chunk.get('type') == 'error':
-                    yield f"data: {json.dumps({'type': 'error', 'error': chunk['error']})}\n\n"
-            
-            # Send completion signal
-            yield f"data: {json.dumps({'type': 'done'})}\n\n"
-            
-        except Exception as e:
-            print(f"ERROR: Streaming query failed: {str(e)}")
-            yield f"data: {json.dumps({'type': 'error', 'error': str(e)})}\n\n"
-        finally:
->>>>>>> 173a0a4c
             user_tracker.end_query(user_id)
     
     return StreamingResponse(
         generate_stream(),
-<<<<<<< HEAD
         media_type="text/event-stream",
-=======
-        media_type="text/plain",
->>>>>>> 173a0a4c
         headers={
             "Cache-Control": "no-cache",
             "Connection": "keep-alive",
