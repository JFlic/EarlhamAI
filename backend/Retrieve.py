import time
import os
import datetime
import re
from dotenv import load_dotenv
from langchain_community.llms import Ollama
from langchain_core.prompts import PromptTemplate
from langchain.chains import create_retrieval_chain
from langchain.chains.combine_documents import create_stuff_documents_chain
from langchain_core.documents import Document
from langchain_core.retrievers import BaseRetriever
<<<<<<< HEAD
from langchain_ollama import OllamaLLM
from typing import List, Dict, Any, Tuple
=======
from typing import List, Dict, Any, Tuple, AsyncGenerator
>>>>>>> 173a0a4c
from pydantic import Field
import langdetect
from langdetect.lang_detect_exception import LangDetectException
import asyncio
from concurrent.futures import ThreadPoolExecutor
import threading
from deep_translator import GoogleTranslator

from VectorTools import VectorDB

# Create a shared thread pool for blocking work
thread_pool = ThreadPoolExecutor(max_workers=10)

# Load environment variables from .env file
load_dotenv()
POSTGRESPASS = os.environ.get("POSTGRESPASS")

# Connection parameters
CONN_PARAMS = {
    "host": "localhost",
    "port": 5432,
    "database": "Earlham",
    "user": "postgres",
    "password": POSTGRESPASS
}

# Thread-local storage for LLM instances
thread_local = threading.local()

# Global connection pool for database connections
db_connection_pool = []
db_pool_lock = threading.Lock()
MAX_DB_CONNECTIONS = 10

def get_db_connection():
    """Get a database connection from the pool or create a new one."""
    with db_pool_lock:
        if db_connection_pool:
            return db_connection_pool.pop()
        else:
            return VectorDB(CONN_PARAMS)

def return_db_connection(vector_db):
    """Return a database connection to the pool."""
    with db_pool_lock:
        if len(db_connection_pool) < MAX_DB_CONNECTIONS:
            db_connection_pool.append(vector_db)
        else:
            vector_db.close()

LLM_INSTANCE = Ollama(
    model="qwen3:4b",  # quantized for speed
    base_url="http://localhost:11434",
    temperature=0.2,
    top_p=0.95
)

# Streaming LLM instance
LLM_STREAMING_INSTANCE = OllamaLLM(
    model="qwen3:4b",  # quantized for speed
    base_url="http://localhost:11434",
    temperature=0.2,
    top_p=0.95,
    streaming=True
)

def create_prompt_template(language: str = "English") -> PromptTemplate:
    """
    Create a prompt template for the specified language.
    This eliminates the need for separate PROMPT and SPANISH_PROMPT templates.
    """
    
    return PromptTemplate.from_template(
        f""""role": "You are an AI assistant for the Town of Earlham Iowa.
        You can provide information, answer questions and perform other tasks as needed.
        Today's date is {{current_date}}. Please be aware of this when discussing events, 
        deadlines, or time-sensitive information.
        Don't repeat queries."
        
        \n---------------------\n{{context}}\n---------------------\n
        
        Given the context information and not prior knowledge, answer the query{"" if language == "English" else " in Spanish"}.
        If the context is empty say that you don't have any information about the question{"" if language == "English" else " in Spanish"}.
        Don't give sources.
        At the end tell the user that if they have anymore questions to let you know.
        Format your response in proper markdown with formatting symbols.
        
        2. Use line breaks between paragraphs (two newlines).
        3. For any lists:
           - Use bullet points with a dash (-) and a space before each item
           - Leave a line break before the first list item
           - Each list item should be on its own line
        4. For numbered lists:
           - Use numbers followed by a period (1. )
           - Leave a line break before the first list item
           - Each numbered item should be on its own line
        5. For section headings, use ## (double hash) with a space after.
        6. Make important terms **bold** using double asterisks.
        7. If you include code blocks, use triple backticks with the language name.
        8. Do not use line breaks within the same paragraph.
        
        \nQuery: {{input}}\nAnswer:\n"""
    )

def detect_language_and_translate(query: str) -> List[str]:
    """
    Detects if the query is in Spanish or English and translates if necessary.
    Returns a list where:
    - First element is "Spanish" or "English"
    - Second element is the English translation if Spanish, or the original query if English
    """
    start_time = time.time()
    llm = LLM_INSTANCE
    
    # Create translate prompt template
    translate_prompt = PromptTemplate.from_template(
        "Translate the following Spanish text to English, keep the meaning and don't add any extra text, just the translation: {query}"
    )
    
    try:
        lang = langdetect.detect(query)
    except LangDetectException:
        lang = 'en'  # Default to English if detection fails

    if lang == 'es':
        language = "Spanish"
        # Translate from Spanish to English
        translation_prompt = translate_prompt.format(query=query)
        llm_start = time.time()
        translation = llm.predict(translation_prompt).strip()
        llm_end = time.time()
        print(f"TIMING: Spanish translation LLM call took {llm_end - llm_start:.4f} seconds")
    else:
        language = "English"
        translation = query
    
    end_time = time.time()
    print(f"TIMING: detect_language_and_translate took {end_time - start_time:.4f} seconds")
    return [language, translation]

def create_rag_chain(documents: List[Document], language: str, current_date: str):
    """
    Create a RAG chain for the specified language.
    This consolidates the chain creation logic that was duplicated.
    """
    llm = LLM_INSTANCE
    prompt_template = create_prompt_template(language)
    question_answer_chain = create_stuff_documents_chain(llm, prompt_template.partial(current_date=current_date))
    retriever = SimpleRetriever(documents=documents)

    return create_retrieval_chain(
        retriever=retriever,
        combine_docs_chain=question_answer_chain
    )

def extract_sources(results: List[Dict]) -> List[Dict]:
    """
    Extract source information from search results.
    This consolidates the source extraction logic.
    """
    sources = []
    for result in results:
        if result['metadata'].get('source') == 'Enactus Room Dataset.md':
            source_info = {
                "heading": result['metadata'].get('heading', 'Unknown Title'),
                "source": result['metadata'].get('source', 'None'),
                "url": result['metadata'].get('url', None),
                "page": result['metadata'].get('page', None)
            }
            sources.append(source_info)
            break
        else:
            source_info = {
                "heading": result['metadata'].get('heading', 'Unknown Title'),
                "source": result['metadata'].get('source', 'None'),
                "url": result['metadata'].get('url', None),
                "page": result['metadata'].get('page', None)
            }
            sources.append(source_info)
    return sources

async def process_query(query: str) -> Dict[str, Any]:
    start_time = time.time()

    try:
        # Get database connection from pool
        vector_db = get_db_connection()

        # 1️⃣ Language detection + translation (fast, in main loop)
        lang_start = time.time()
        try:
            lang = langdetect.detect(query)
        except:
            lang = "en"

        if lang == "es":
            detected_language = "Spanish"
            search_query = GoogleTranslator(source='es', target='en').translate(query)
        else:
            detected_language = "English"
            search_query = query
        lang_end = time.time()
        print(f"TIMING: Language detection+translation took {lang_end - lang_start:.4f} seconds")

        # Get current date for prompt
        current_date = datetime.datetime.now().strftime("%A, %B %d, %Y")

        # 2️⃣ Kick off vector search and prompt creation concurrently
        loop = asyncio.get_event_loop()

        vector_task = loop.run_in_executor(
            thread_pool, lambda: vector_db.similarity_search(search_query, k=3)
        )

        # Prepare prompt template while vector search runs
        prompt_template = create_prompt_template(detected_language)

        # Wait for vector search results
        results = await vector_task
        print(f"DEBUG: Vector similarity search returned {len(results)} results")

        # 3️⃣ Process documents
        sources = extract_sources(results)
        documents = [
            Document(page_content=r['content'][:1000], metadata=r['metadata'])
            for r in results
        ]

        # 4️⃣ Create RAG chain
        question_answer_chain = create_stuff_documents_chain(
            LLM_INSTANCE,
            prompt_template.partial(current_date=current_date)
        )
        retriever = SimpleRetriever(documents=documents)
        rag_chain = create_retrieval_chain(retriever, question_answer_chain)

        # 5️⃣ Run LLM in thread pool (doesn’t block other users)
        llm_task = loop.run_in_executor(
            thread_pool, lambda: rag_chain.invoke({"input": search_query})
        )
        response = await llm_task

        # Remove <think>...</think> tags if present
        if response.get("answer"):
            response["answer"] = re.sub(
                r"<think>.*?</think>", "", response["answer"], flags=re.DOTALL
            ).strip()

        print(response["answer"])

        total_time = time.time() - start_time
        print(f"TIMING: Total process_query took {total_time:.4f} seconds")

        return {
            "answer": response.get("answer", ""),
            "sources": sources,
            "language_info": [detected_language, search_query]
        }

    except Exception as e:
        print(f"ERROR: process_query failed after {time.time() - start_time:.4f} seconds")
        print(f"DETAILS: {str(e)}")
        import traceback
        print(traceback.format_exc())
        return {"error": str(e)}

    finally:
        return_db_connection(vector_db)

async def process_query_streaming(query: str):
    """Streaming version of process_query that yields chunks as they're generated"""
    start_time = time.time()
    vector_db = None

    try:
        # Get database connection from pool
        vector_db = get_db_connection()

        # 1️⃣ Language detection + translation (fast, in main loop)
        lang_start = time.time()
        try:
            lang = langdetect.detect(query)
        except:
            lang = "en"

        if lang == "es":
            detected_language = "Spanish"
            search_query = GoogleTranslator(source='es', target='en').translate(query)
        else:
            detected_language = "English"
            search_query = query
        lang_end = time.time()
        print(f"TIMING: Language detection+translation took {lang_end - lang_start:.4f} seconds")

        # Get current date for prompt
        current_date = datetime.datetime.now().strftime("%A, %B %d, %Y")

        # 2️⃣ Kick off vector search and prompt creation concurrently
        loop = asyncio.get_event_loop()

        vector_task = loop.run_in_executor(
            thread_pool, lambda: vector_db.similarity_search(search_query, k=3)
        )

        # Prepare prompt template while vector search runs
        prompt_template = create_prompt_template(detected_language)

        # Wait for vector search results
        results = await vector_task
        print(f"DEBUG: Vector similarity search returned {len(results)} results")

        # 3️⃣ Process documents
        sources = extract_sources(results)
        documents = [
            Document(page_content=r['content'][:1000], metadata=r['metadata'])
            for r in results
        ]

        # Send sources first
        yield {'type': 'sources', 'sources': sources}

        # 4️⃣ Create streaming RAG chain
        question_answer_chain = create_stuff_documents_chain(
            LLM_STREAMING_INSTANCE,
            prompt_template.partial(current_date=current_date)
        )
        retriever = SimpleRetriever(documents=documents)
        rag_chain = create_retrieval_chain(retriever, question_answer_chain)

        # 5️⃣ Stream LLM response
        def stream_llm():
            try:
                # Use the regular invoke method to get the full response
                response = rag_chain.invoke({"input": search_query})
                if "answer" in response:
                    answer = response["answer"]
                    # Remove <think>...</think> tags if present
                    answer = re.sub(r"<think>.*?</think>", "", answer, flags=re.DOTALL).strip()
                    return answer
                return "No response generated"
            except Exception as e:
                print(f"Error in streaming LLM: {str(e)}")
                return f"Error: {str(e)}"

        # Run LLM in thread pool
        llm_task = loop.run_in_executor(thread_pool, stream_llm)
        
        # Get the full response
        full_response = await llm_task
        
        # Stream the response in larger chunks for better readability
        chunk_size = 10  # Characters per chunk for smooth streaming
        for i in range(0, len(full_response), chunk_size):
            chunk = full_response[i:i + chunk_size]
            yield {'type': 'content', 'text': chunk}
            # Small delay to simulate real-time streaming
            await asyncio.sleep(0.1)

        total_time = time.time() - start_time
        print(f"TIMING: Total process_query_streaming took {total_time:.4f} seconds")

        yield {'type': 'done'}

    except Exception as e:
        print(f"ERROR: process_query_streaming failed after {time.time() - start_time:.4f} seconds")
        print(f"DETAILS: {str(e)}")
        import traceback
        print(traceback.format_exc())
        yield {'type': 'error', 'error': str(e)}

    finally:
        if vector_db:
            return_db_connection(vector_db)

class SimpleRetriever(BaseRetriever):
    documents: List[Document] = Field(default_factory=list)

    def _get_relevant_documents(self, query: str) -> List[Document]:
        return self.documents

async def process_query_streaming(query: str) -> AsyncGenerator[Dict[str, Any], None]:
    """
    Process query with streaming LLM responses.
    Yields chunks of content as they become available.
    """
    start_time = time.time()
    
    try:
        # Get database connection from pool
        vector_db = get_db_connection()
        
        # 1️⃣ Language detection + translation (fast, in main loop)
        lang_start = time.time()
        try:
            lang = langdetect.detect(query)
        except:
            lang = "en"

        if lang == "es":
            detected_language = "Spanish"
            search_query = GoogleTranslator(source='es', target='en').translate(query)
        else:
            detected_language = "English"
            search_query = query
        lang_end = time.time()
        print(f"TIMING: Language detection+translation took {lang_end - lang_start:.4f} seconds")

        # Get current date for prompt
        current_date = datetime.datetime.now().strftime("%A, %B %d, %Y")

        # 2️⃣ Kick off vector search and prompt creation concurrently
        loop = asyncio.get_event_loop()

        vector_task = loop.run_in_executor(
            thread_pool, lambda: vector_db.similarity_search(search_query, k=3)
        )

        # Prepare prompt template while vector search runs
        prompt_template = create_prompt_template(detected_language)

        # Wait for vector search results
        results = await vector_task
        print(f"DEBUG: Vector similarity search returned {len(results)} results")

        # 3️⃣ Process documents
        sources = extract_sources(results)
        documents = [
            Document(page_content=r['content'][:1000], metadata=r['metadata'])
            for r in results
        ]

        # Send sources first
        yield {"type": "sources", "sources": sources}

        # 4️⃣ Create RAG chain with streaming LLM
        retriever = SimpleRetriever(documents=documents)
        question_answer_chain = create_stuff_documents_chain(
            LLM_INSTANCE,
            prompt_template.partial(current_date=current_date)
        )
        rag_chain = create_retrieval_chain(retriever, question_answer_chain)

        # 5️⃣ Stream the response
        print("🤖 Starting to stream LLM response...")
        
        # Stream the response
        loop = asyncio.get_event_loop()
        response_stream = await loop.run_in_executor(
            thread_pool, 
            lambda: rag_chain.stream({"input": search_query})
        )
        
        # Process streaming response
        full_answer = ""
        in_think_block = False
        
        for chunk in response_stream:
            if "answer" in chunk:
                # Extract new content
                new_content = chunk["answer"]
                if new_content and new_content != full_answer:
                    # Get only the new part
                    if new_content.startswith(full_answer):
                        new_part = new_content[len(full_answer):]
                        if new_part:
                            full_answer = new_content
                            
                            # Handle <think> tags properly
                            # Check if we're entering a think block
                            if "<think>" in new_part:
                                in_think_block = True
                                # Send content before the think block
                                before_think = new_part.split("<think>")[0]
                                if before_think.strip():
                                    yield {"type": "content", "content": before_think}
                                # Continue to next chunk
                                continue
                            
                            # Check if we're exiting a think block
                            if "</think>" in new_part:
                                in_think_block = False
                                # Send content after the think block
                                after_think = new_part.split("</think>")[1]
                                if after_think.strip():
                                    yield {"type": "content", "content": after_think}
                                continue
                            
                            # If we're in a think block, skip this content
                            if in_think_block:
                                continue
                            
                            # Otherwise, send the content normally
                            if new_part.strip():
                                yield {"type": "content", "content": new_part}

        # Send metadata
        total_time = time.time() - start_time
        yield {
            "type": "metadata", 
            "metadata": {
                "language_info": [detected_language, search_query],
                "processing_time": f"{total_time:.4f} seconds",
                "total_chunks": len(sources)
            }
        }

    except Exception as e:
        print(f"ERROR: process_query_streaming failed after {time.time() - start_time:.4f} seconds")
        print(f"DETAILS: {str(e)}")
        import traceback
        print(traceback.format_exc())
        yield {"type": "error", "error": str(e)}

    finally:
        return_db_connection(vector_db)

if __name__ == "__main__":
    # Test the query processing
    process_start = time.time()
    
    # Test with an English query
    test_query = "Tell me about City Council"
    print(f"Testing with English query: {test_query}")
    result = process_query(test_query)
    print(f"Language detection: {result.get('language_info', ['Unknown', ''])}")
    
    # Test with a Spanish query
    test_query_spanish = "Háblame del Concejo Municipal"
    print(f"Testing with Spanish query: {test_query_spanish}")
    result_spanish = process_query(test_query_spanish)
    print(f"Language detection: {result_spanish.get('language_info', ['Unknown', ''])}")
    
    # Close connection
   # if vector_db:
    #    vector_db.close()

    # End Time
    process_end = time.time()
    elapsed_time = process_end - process_start

    # Convert to days, hours, minutes, and seconds
    days = int(elapsed_time // (24 * 3600))
    elapsed_time %= (24 * 3600)
    hours = int(elapsed_time // 3600)
    elapsed_time %= 3600
    minutes = int(elapsed_time // 60)
    seconds = elapsed_time % 60

    print(f"\nTotal process execution time: {days} days, {hours} hours, {minutes} minutes, and {seconds:.2f} seconds")
# Test<|MERGE_RESOLUTION|>--- conflicted
+++ resolved
@@ -9,12 +9,8 @@
 from langchain.chains.combine_documents import create_stuff_documents_chain
 from langchain_core.documents import Document
 from langchain_core.retrievers import BaseRetriever
-<<<<<<< HEAD
 from langchain_ollama import OllamaLLM
 from typing import List, Dict, Any, Tuple
-=======
-from typing import List, Dict, Any, Tuple, AsyncGenerator
->>>>>>> 173a0a4c
 from pydantic import Field
 import langdetect
 from langdetect.lang_detect_exception import LangDetectException
@@ -66,6 +62,7 @@
             vector_db.close()
 
 LLM_INSTANCE = Ollama(
+    model="qwen3:4b",  # quantized for speed
     model="qwen3:4b",  # quantized for speed
     base_url="http://localhost:11434",
     temperature=0.2,
